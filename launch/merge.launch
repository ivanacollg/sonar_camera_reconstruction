<launch>
    <arg name="rectification" default="true"/>
    <arg name="sonar_viewer" default="true"/>
    <arg name="rviz" default="true"/>
    <arg name="plot" default="true"/>
    <param name="/use_sim_time" value="true"/>

<<<<<<< HEAD
=======
    <node if="$(arg sonar_viewer)" pkg="sonar_oculus" name="oculus_viewerM750d" type="oculus_viewer.py" output="screen" args="M750d"/>
    <node if="$(arg sonar_viewer)" pkg="sonar_oculus" name="oculus_viewerM1200d" type="oculus_viewer.py" output="screen" args="M1200d"/>

>>>>>>> 8ce5d969
    <node if="$(arg rviz)" type="rviz" name="rviz" pkg="rviz" args="-d $(find sonar_camera_reconstruction)/rviz/merge.rviz" />

    <node pkg="tf2_ros" type="static_transform_publisher" name="world2baselink" args="0 0 0 0 0 0 map odom" />

        <!-- Topics -->
    <arg name="sonar_topic" default="/sonar_oculus_node/M750d/ping"/>
    <arg name="img_topic" default="/camera/image_raw/compressed"/>
    <arg name="odom_topic" default="/bruce/slam/localization/odom"/>
    <arg name="segmented_img_topic" default="/sonar_camera_reconstruction/segmented_img/compressed"/>
    <arg name="merge_cloud_topic" default="/sonar_camera_reconstruction/cloud"/>
    <arg name="feature_image_topic" default="/sonar_camera_reconstruction/feature_img/compressed"/>

    <node pkg="sonar_camera_reconstruction" name="merge_node" type="merge_node.py" output="screen">
        <param name="publish_rate" type="int" value="5"/>

        <param name="sonar_sub" type="str" value="$(arg sonar_topic)"/>
        <param name="odom_sub" type="str" value="$(arg odom_topic)"/>
        <param name="image_sub" type="str" value="$(arg img_topic)"/>
        <param name="segmented_image_pub" type="str" value="$(arg segmented_img_topic)"/>
        <param name="merge_cloud_pub" type="str" value="$(arg merge_cloud_topic)"/>
        <param name="feature_image_pub" type="str" value="$(arg feature_image_topic)"/>

        <rosparam file="$(find sonar_camera_reconstruction)/config/monocular_camera_params.yaml"/>
        <rosparam file="$(find sonar_camera_reconstruction)/config/sonar_params.yaml"/>
        <rosparam file="$(find sonar_camera_reconstruction)/config/merge_params.yaml"/>
    </node>

</launch><|MERGE_RESOLUTION|>--- conflicted
+++ resolved
@@ -5,12 +5,6 @@
     <arg name="plot" default="true"/>
     <param name="/use_sim_time" value="true"/>
 
-<<<<<<< HEAD
-=======
-    <node if="$(arg sonar_viewer)" pkg="sonar_oculus" name="oculus_viewerM750d" type="oculus_viewer.py" output="screen" args="M750d"/>
-    <node if="$(arg sonar_viewer)" pkg="sonar_oculus" name="oculus_viewerM1200d" type="oculus_viewer.py" output="screen" args="M1200d"/>
-
->>>>>>> 8ce5d969
     <node if="$(arg rviz)" type="rviz" name="rviz" pkg="rviz" args="-d $(find sonar_camera_reconstruction)/rviz/merge.rviz" />
 
     <node pkg="tf2_ros" type="static_transform_publisher" name="world2baselink" args="0 0 0 0 0 0 map odom" />
